import _ from "lodash";
import { Connection, Edge, ReactFlowInstance } from "reactflow";
import { APITemplateType } from "../types/api";
import { FlowType, NodeType } from "../types/flow";
import { cleanEdgesType } from "../types/utils/reactflowUtils";
import { toNormalCase } from "./utils";

export function cleanEdges({
  flow: { edges, nodes },
  updateEdge,
}: cleanEdgesType) {
  let newEdges = _.cloneDeep(edges);
  edges.forEach((edge) => {
    // check if the source and target node still exists
    const sourceNode = nodes.find((node) => node.id === edge.source);
    const targetNode = nodes.find((node) => node.id === edge.target);
    if (!sourceNode || !targetNode) {
      newEdges = newEdges.filter((e) => e.id !== edge.id);
    }
    // check if the source and target handle still exists
    if (sourceNode && targetNode) {
      const sourceHandle = edge.sourceHandle; //right
      const targetHandle = edge.targetHandle; //left
      if (targetHandle) {
        const field = targetHandle.split("|")[1];
        const id =
          (targetNode.data.node.template[field]?.input_types?.join(";") ??
            targetNode.data.node.template[field]?.type) +
          "|" +
          field +
          "|" +
          targetNode.data.id;
        if (id !== targetHandle) {
          newEdges = newEdges.filter((e) => e.id !== edge.id);
        }
      }
      if (sourceHandle) {
        const id = [
          sourceNode.data.type,
          sourceNode.data.id,
          ...sourceNode.data.node.base_classes,
        ].join("|");
        if (id !== sourceHandle) {
          newEdges = newEdges.filter((e) => e.id !== edge.id);
        }
      }
    }
  });
  updateEdge(newEdges);
}

export function isValidConnection(
  { source, target, sourceHandle, targetHandle }: Connection,
  reactFlowInstance: ReactFlowInstance
) {
  if (
    targetHandle
      .split("|")[0]
      .split(";")
      .some((n) => n === sourceHandle.split("|")[0]) ||
    sourceHandle
      .split("|")
      .slice(2)
      .some((t) =>
        targetHandle
          .split("|")[0]
          .split(";")
          .some((n) => n === t)
      ) ||
    targetHandle.split("|")[0] === "str"
  ) {
    let targetNode = reactFlowInstance?.getNode(target)?.data?.node;
    if (!targetNode) {
      if (
        !reactFlowInstance
          .getEdges()
          .find((e) => e.targetHandle === targetHandle)
      ) {
        return true;
      }
    } else if (
      (!targetNode.template[targetHandle.split("|")[1]].list &&
        !reactFlowInstance
          .getEdges()
          .find((e) => e.targetHandle === targetHandle)) ||
      targetNode.template[targetHandle.split("|")[1]].list
    ) {
      return true;
    }
  }
  return false;
}

export function removeApiKeys(flow: FlowType): FlowType {
  let cleanFLow = _.cloneDeep(flow);
  cleanFLow.data.nodes.forEach((node) => {
    for (const key in node.data.node.template) {
      if (node.data.node.template[key].password) {
        node.data.node.template[key].value = "";
      }
    }
  });
  return cleanFLow;
}

export function updateTemplate(
  reference: APITemplateType,
  objectToUpdate: APITemplateType
): APITemplateType {
  let clonedObject: APITemplateType = _.cloneDeep(reference);

  // Loop through each key in the reference object
  for (const key in clonedObject) {
    // If the key is not in the object to update, add it
    if (objectToUpdate[key] && objectToUpdate[key].value) {
      clonedObject[key].value = objectToUpdate[key].value;
    }
    if (
      objectToUpdate[key] &&
      objectToUpdate[key].advanced !== null &&
      objectToUpdate[key].advanced !== undefined
    ) {
      clonedObject[key].advanced = objectToUpdate[key].advanced;
    }
  }
  return clonedObject;
}

export function updateIds(newFlow, getNodeId) {
  let idsMap = {};

  newFlow.nodes.forEach((n: NodeType) => {
    // Generate a unique node ID
    let newId = getNodeId(n.data.type);
    idsMap[n.id] = newId;
    n.id = newId;
    n.data.id = newId;
    // Add the new node to the list of nodes in state
  });

  newFlow.edges.forEach((e) => {
    e.source = idsMap[e.source];
    e.target = idsMap[e.target];
    let sourceHandleSplitted = e.sourceHandle.split("|");
    e.sourceHandle =
      sourceHandleSplitted[0] +
      "|" +
      e.source +
      "|" +
      sourceHandleSplitted.slice(2).join("|");
    let targetHandleSplitted = e.targetHandle.split("|");
    e.targetHandle =
      targetHandleSplitted.slice(0, -1).join("|") + "|" + e.target;
    e.id =
      "reactflow__edge-" +
      e.source +
      e.sourceHandle +
      "-" +
      e.target +
      e.targetHandle;
  });
}

export function buildTweaks(flow) {
  return flow.data.nodes.reduce((acc, node) => {
    acc[node.data.id] = {};
    return acc;
  }, {});
}

export function validateNode(
  n: NodeType,
  reactFlowInstance: ReactFlowInstance
): Array<string> {
  if (!n.data?.node?.template || !Object.keys(n.data.node.template)) {
    return [
      "We've noticed a potential issue with a node in the flow. Please review it and, if necessary, submit a bug report with your exported flow file. Thank you for your help!",
    ];
  }

  const {
    type,
    node: { template },
  } = n.data;

  return Object.keys(template).reduce(
    (errors: Array<string>, t) =>
      errors.concat(
        template[t].required &&
          template[t].show &&
          (template[t].value === undefined ||
            template[t].value === null ||
            template[t].value === "") &&
          !reactFlowInstance
            .getEdges()
            .some(
              (e) =>
                e.targetHandle.split("|")[1] === t &&
                e.targetHandle.split("|")[2] === n.id
            )
          ? [
              `${type} is missing ${
                template.display_name || toNormalCase(template[t].name)
              }.`,
            ]
          : []
      ),
    [] as string[]
  );
}

export function validateNodes(reactFlowInstance: ReactFlowInstance) {
  if (reactFlowInstance.getNodes().length === 0) {
    return [
      "No nodes found in the flow. Please add at least one node to the flow.",
    ];
  }
  return reactFlowInstance
    .getNodes()
    .flatMap((n: NodeType) => validateNode(n, reactFlowInstance));
}

export function addVersionToDuplicates(flow: FlowType, flows: FlowType[]) {
  const existingNames = flows.map((item) => item.name);
  let newName = flow.name;
  let count = 1;

  while (existingNames.includes(newName)) {
    newName = `${flow.name} (${count})`;
    count++;
  }

  return newName;
}

<<<<<<< HEAD
export function handleKeyDown(e: React.KeyboardEvent<HTMLInputElement>, inputValue: string | string[] | null, block: string)
{
  if (e.ctrlKey && inputValue === block && e.key === "Backspace") {
    e.preventDefault();
    e.stopPropagation();
  }
};
=======
export function getConnectedNodes(
  edge: Edge,
  nodes: Array<NodeType>
): Array<NodeType> {
  const sourceId = edge.source;
  const targetId = edge.target;
  return nodes.filter((node) => node.id === targetId || node.id === sourceId);
}
>>>>>>> 19b5a05a
<|MERGE_RESOLUTION|>--- conflicted
+++ resolved
@@ -233,7 +233,6 @@
   return newName;
 }
 
-<<<<<<< HEAD
 export function handleKeyDown(e: React.KeyboardEvent<HTMLInputElement>, inputValue: string | string[] | null, block: string)
 {
   if (e.ctrlKey && inputValue === block && e.key === "Backspace") {
@@ -241,7 +240,7 @@
     e.stopPropagation();
   }
 };
-=======
+
 export function getConnectedNodes(
   edge: Edge,
   nodes: Array<NodeType>
@@ -249,5 +248,4 @@
   const sourceId = edge.source;
   const targetId = edge.target;
   return nodes.filter((node) => node.id === targetId || node.id === sourceId);
-}
->>>>>>> 19b5a05a
+}