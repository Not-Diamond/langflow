--- conflicted
+++ resolved
@@ -29,11 +29,7 @@
     <div
       className={classNames(
         value.length > 1 && editNode ? "my-1" : "",
-<<<<<<< HEAD
-        "flex w-full flex-col gap-3",
-=======
         "flex flex-col gap-3"
->>>>>>> 36795b0f
       )}
     >
       {
