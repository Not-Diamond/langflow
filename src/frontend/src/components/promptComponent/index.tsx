--- conflicted
+++ resolved
@@ -54,15 +54,8 @@
           }}
           className={
             editNode
-<<<<<<< HEAD
-              ? "cursor-pointer truncate placeholder:text-center text-ring border-1 block w-full pt-0.5 pb-0.5 form-input text-sm  rounded-md border-ring shadow-sm sm:text-sm" +
-                INPUT_STYLE
-              : "block w-full truncate rounded-md border border-ring px-3 py-2 text-ring shadow-sm sm:text-sm" +
-                (disabled ? " bg-input" : "")
-=======
               ? INPUT_EDIT_NODE + INPUT_DIALOG
               : (disabled ? INPUT_DISABLE : "") + INPUT_STYLE + INPUT_DIALOG
->>>>>>> 5c567294
           }
         >
           {myValue !== "" ? myValue : "Type your prompt here"}
