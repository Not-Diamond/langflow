--- conflicted
+++ resolved
@@ -10,11 +10,7 @@
 import useFlowStore from "../../../../stores/flowStore";
 import useFlowsManagerStore from "../../../../stores/flowsManagerStore";
 import { VertexBuildTypeAPI, sendAllProps } from "../../../../types/api";
-<<<<<<< HEAD
-import { ChatMessageType, ChatOutputType } from "../../../../types/chat";
-=======
 import { ChatMessageType } from "../../../../types/chat";
->>>>>>> 6716a90c
 import { FilePreviewType, chatViewProps } from "../../../../types/components";
 import { classNames } from "../../../../utils/utils";
 import ChatInput from "./chatInput";
@@ -69,12 +65,6 @@
       .filter((output) => output.data.message)
       .map((output, index) => {
         try {
-<<<<<<< HEAD
-          const { sender, message, sender_name, stream_url, files } = output
-            .data.message as ChatOutputType;
-
-          const is_ai = sender === "Machine" || sender === null;
-=======
           console.log("output:", output);
           const { sender, message, sender_name, stream_url, files } =
             output.data.message;
@@ -82,7 +72,6 @@
           console.log("output.data.message.files:", output.data.message.files);
           const is_ai =
             sender === "Machine" || sender === null || sender === undefined;
->>>>>>> 6716a90c
           return {
             isSend: !is_ai,
             message: message,
@@ -145,7 +134,7 @@
   function updateChat(
     chat: ChatMessageType,
     message: string,
-    stream_url?: string
+    stream_url?: string,
   ) {
     // if (message === "") return;
     chat.message = message;
@@ -175,7 +164,7 @@
     setIsDragging,
     setFiles,
     currentFlowId,
-    setErrorData
+    setErrorData,
   );
 
   return (
