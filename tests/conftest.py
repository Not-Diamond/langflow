--- conflicted
+++ resolved
@@ -35,7 +35,6 @@
     pytest.OPENAPI_EXAMPLE_PATH = (
         Path(__file__).parent.absolute() / "data" / "Openapi.json"
     )
-<<<<<<< HEAD
     pytest.GROUPED_CHAT_EXAMPLE_PATH = (
         Path(__file__).parent.absolute() / "data" / "grouped_chat.json"
     )
@@ -46,14 +45,12 @@
         Path(__file__).parent.absolute() / "data" / "vector_store_grouped.json"
     )
 
-=======
     pytest.BASIC_CHAT_WITH_PROMPT_AND_HISTORY = (
         Path(__file__).parent.absolute() / "data" / "BasicChatwithPromptandHistory.json"
     )
     pytest.VECTOR_STORE_PATH = (
         Path(__file__).parent.absolute() / "data" / "Vector_store.json"
     )
->>>>>>> 82ad4584
     pytest.CODE_WITH_SYNTAX_ERROR = """
 def get_text():
     retun "Hello World"
@@ -173,42 +170,33 @@
 
 
 @pytest.fixture
-<<<<<<< HEAD
 def grouped_chat_json_flow():
     with open(pytest.GROUPED_CHAT_EXAMPLE_PATH, "r") as f:
-=======
+        return f.read()
+
+
+@pytest.fixture
+def one_grouped_chat_json_flow():
+    with open(pytest.ONE_GROUPED_CHAT_EXAMPLE_PATH, "r") as f:
+        return f.read()
+
+
+@pytest.fixture
+def vector_store_grouped_json_flow():
+    with open(pytest.VECTOR_STORE_GROUPED_EXAMPLE_PATH, "r") as f:
+        return f.read()
+
+
+@pytest.fixture
 def json_flow_with_prompt_and_history():
     with open(pytest.BASIC_CHAT_WITH_PROMPT_AND_HISTORY, "r") as f:
->>>>>>> 82ad4584
-        return f.read()
-
-
-@pytest.fixture
-<<<<<<< HEAD
-def one_grouped_chat_json_flow():
-    with open(pytest.ONE_GROUPED_CHAT_EXAMPLE_PATH, "r") as f:
-        return f.read()
-
-
-@pytest.fixture
-def vector_store_grouped_json_flow():
-    with open(pytest.VECTOR_STORE_GROUPED_EXAMPLE_PATH, "r") as f:
-        return f.read()
-
-
-@pytest.fixture(name="session")
-def session_fixture():
-    engine = create_engine(
-        "sqlite://", connect_args={"check_same_thread": False}, poolclass=StaticPool
-    )
-    SQLModel.metadata.create_all(engine)
-    with Session(engine) as session:
-        yield session
-=======
+        return f.read()
+
+
+@pytest.fixture
 def json_vector_store():
     with open(pytest.VECTOR_STORE_PATH, "r") as f:
         return f.read()
->>>>>>> 82ad4584
 
 
 @pytest.fixture(name="client", autouse=True)
